import Plugin, { Tree } from 'broccoli-plugin';
import { join } from 'path';
import walkSync, { WalkSyncEntry } from 'walk-sync';
import { unlinkSync, rmdirSync, mkdirSync, readFileSync, existsSync, writeFileSync, removeSync, readdirSync } from 'fs-extra';
import FSTree from 'fs-tree-diff';
import symlinkOrCopy from 'symlink-or-copy';
import uniqBy from 'lodash/uniqBy';
import { insertBefore} from './source-map-url';

/*
  This is a fairly specialized broccoli transform that we use to get the output
  of our webpack build added to the ember app. Mostly it's needed because we're
  forced to run quite late and use the postprocessTree hook, rather than nicely
  emit our content as part of treeForVendor, etc, which would be easier but
  doesn't work because of whack data dependencies in new versions of ember-cli's
  broccoli graph.
*/

export interface AppendOptions {
  // map from a directory in the appendedTree (like `entrypoints/app`) to a file
  // that may exists in the upstreamTree (like `assets/vendor.js`). Appends the
  // JS files in the directory to that file, when it exists.
  mappings: Map<string, string>;

  // map from a directory in the appendedTree (like `lazy`) to a directory where
  // we will output those files in the output (like `assets`).
  passthrough: Map<string, string>;
}

export default class Append extends Plugin {
  private previousUpstreamTree = new FSTree();
  private previousAppendedTree = new FSTree();
  private mappings: Map<string, string>;
  private reverseMappings: Map<string, string>;
  private passthrough: Map<string, string>;

  constructor(upstreamTree: Tree, appendedTree: Tree, options: AppendOptions) {
    super([upstreamTree, appendedTree], {
      annotation: 'ember-auto-import-analyzer',
      persistentOutput: true
    });

    let reverseMappings = new Map();
    for (let [key, value] of options.mappings.entries( )) {
      reverseMappings.set(value, key);
    }

    this.mappings = options.mappings;
    this.reverseMappings = reverseMappings;
    this.passthrough = options.passthrough;
  }

  private get upstreamDir() {
    return this.inputPaths[0];
  }

  private get appendedDir() {
    return this.inputPaths[1];
  }

  // returns the set of output files that should change based on changes to the
  // appendedTree.
  private diffAppendedTree() {
    let changed = new Set();
    let { patchset, passthroughEntries } = this.appendedPatchset();
    for (let [, relativePath] of patchset) {
      let [first] = relativePath.split('/');
      if (this.mappings.has(first)) {
        changed.add(this.mappings.get(first));
      }
    }
    return { needsUpdate: changed, passthroughEntries };
  }

  build() {
    // First note which output files should change due to changes in the
    // appendedTree
    let { needsUpdate, passthroughEntries } = this.diffAppendedTree();

    // Then process all changes in the upstreamTree
    for (let [operation, relativePath, entry] of this.upstreamPatchset(passthroughEntries)) {
      let outputPath = join(this.outputPath, relativePath);
      switch (operation) {
        case 'unlink':
          unlinkSync(outputPath);
          break;
        case 'rmdir':
          rmdirSync(outputPath);
          break;
        case 'mkdir':
          mkdirSync(outputPath);
          break;
        case 'change':
          removeSync(outputPath);
          // deliberate fallthrough
        case 'create':
          if (this.reverseMappings.has(relativePath)) {
            // this is where we see the upstream original file being created or
            // modified. We should always generate the complete appended file here.
            this.handleAppend(relativePath);
            // it no longer needs update once we've handled it here
            needsUpdate.delete(relativePath);
          } else {
            if (isPassthrough(entry)) {
              symlinkOrCopy.sync(join(this.appendedDir, entry.originalRelativePath), outputPath);
            } else {
              symlinkOrCopy.sync(join(this.upstreamDir, relativePath), outputPath);
            }
          }
      }
    }

    // finally, any remaining things in `needsUpdate` are cases where the
    // appendedTree changed but the corresponding file in the upstreamTree
    // didn't. Those needs to get handled here.
    for (let relativePath of needsUpdate.values()) {
      this.handleAppend(relativePath);
    }
  }

  private upstreamPatchset(passthroughEntries: AugmentedWalkSyncEntry[]) {
    let input: AugmentedWalkSyncEntry[] = walkSync.entries(this.upstreamDir).concat(passthroughEntries);

    // FSTree requires the entries to be sorted and uniq
    input.sort(compareByRelativePath);
    input = uniqBy(input, e => (e as any).relativePath);

    let previous = this.previousUpstreamTree;
    let next = (this.previousUpstreamTree = FSTree.fromEntries(input));
    return previous.calculatePatch(next) as [ string, string, AugmentedWalkSyncEntry ][];
  }

  private appendedPatchset() {
    let input = walkSync.entries(this.appendedDir);
    let passthroughEntries = input
      .map(e => {
        let first = e.relativePath.split('/')[0];
        let remapped = this.passthrough.get(first);
        if (remapped) {
          let o = Object.create(e);
          o.relativePath = e.relativePath.replace(new RegExp('^' + first), remapped);
          o.isPassthrough = true;
          o.originalRelativePath = e.relativePath;
          return o;
        }
<<<<<<< HEAD
      }).filter(Boolean) as AugmentedWalkSyncEntry[];
=======
      }).filter(e => e && e.relativePath !== './');
>>>>>>> 8e6d376b

    let previous = this.previousAppendedTree;
    let next = (this.previousAppendedTree = FSTree.fromEntries(input));
    return { patchset: previous.calculatePatch(next), passthroughEntries };
  }

  private handleAppend(relativePath: string) {
    let upstreamPath = join(this.upstreamDir, relativePath);
    let outputPath = join(this.outputPath, relativePath);

    if (!existsSync(upstreamPath)) {
      removeSync(outputPath);
      return;
    }

    let sourceDir = join(this.appendedDir, this.reverseMappings.get(relativePath)!);
    if (!existsSync(sourceDir)) {
      symlinkOrCopy.sync(upstreamPath, outputPath);
      return;
    }

    let appendedContent = readdirSync(sourceDir).map(name => {
      if (/\.js$/.test(name)) {
        return readFileSync(join(sourceDir, name), 'utf8');
      }
    }).filter(Boolean).join(";\n");
    let upstreamContent = readFileSync(upstreamPath, 'utf8');
    if (appendedContent.length > 0) {
      upstreamContent = insertBefore(upstreamContent, ";\n" + appendedContent);
    }
    writeFileSync(outputPath, upstreamContent, 'utf8');
  }
}

function compareByRelativePath(entryA: WalkSyncEntry, entryB: WalkSyncEntry) {
  let pathA = entryA.relativePath;
  let pathB = entryB.relativePath;

  if (pathA < pathB) {
    return -1;
  } else if (pathA > pathB) {
    return 1;
  }
  return 0;
}

function isPassthrough(entry: AugmentedWalkSyncEntry): entry is PassthroughEntry {
  return (entry as any).isPassthrough;
}

interface PassthroughEntry extends WalkSyncEntry {
  isPassthrough: true;
  originalRelativePath: string;
}

type AugmentedWalkSyncEntry = WalkSyncEntry | PassthroughEntry;<|MERGE_RESOLUTION|>--- conflicted
+++ resolved
@@ -143,11 +143,7 @@
           o.originalRelativePath = e.relativePath;
           return o;
         }
-<<<<<<< HEAD
-      }).filter(Boolean) as AugmentedWalkSyncEntry[];
-=======
-      }).filter(e => e && e.relativePath !== './');
->>>>>>> 8e6d376b
+      }).filter(e => e && e.relativePath !== './') as AugmentedWalkSyncEntry[];
 
     let previous = this.previousAppendedTree;
     let next = (this.previousAppendedTree = FSTree.fromEntries(input));
