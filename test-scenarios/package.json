--- conflicted
+++ resolved
@@ -18,14 +18,10 @@
   "devDependencies": {
     "@ef4/addon-template": "*",
     "@ef4/app-template": "*",
-<<<<<<< HEAD
     "@embroider/macros": "^0.39.1",
-    "ember-auto-import": "1.11.2",
-=======
     "ember-auto-import": "2.0.0-alpha.0",
     "leader-v1": "npm:ember-auto-import@1.7",
     "leader-v2": "npm:ember-auto-import@1.11",
->>>>>>> a613f183
     "ember-cli-2.18": "npm:ember-cli@~2.18.0",
     "ember-cli-latest": "npm:ember-cli@latest",
     "ember-cli-beta": "npm:ember-cli@beta",
