--- conflicted
+++ resolved
@@ -3,11 +3,7 @@
 set -e
 
 # All packages get a node_modules directory and a .bin link
-<<<<<<< HEAD
-for package in "sample-direct" "sample-indirect" "sample-addon" "sample-failure" "sample-merged"; do
-=======
-for package in "sample-direct" "sample-indirect" "sample-addon" "sample-failure" "sample-intermediate-addon" "sample-double-indirect"; do
->>>>>>> 0d936b9a
+for package in "sample-direct" "sample-indirect" "sample-addon" "sample-failure" "sample-merged" "sample-intermediate-addon" "sample-double-indirect"; do
     mkdir -p ./test-apps/$package/node_modules
     pushd ./test-apps/$package/node_modules > /dev/null
     rm -rf .bin
@@ -25,11 +21,7 @@
 done
 
 # These packages get to depend on our sample-addon
-<<<<<<< HEAD
-for package in "sample-indirect" "sample-merged"; do
-=======
-for package in "sample-indirect" "sample-intermediate-addon"; do
->>>>>>> 0d936b9a
+for package in "sample-indirect" "sample-intermediate-addon" "sample-merged"; do
     pushd ./test-apps/$package/node_modules > /dev/null
     rm -rf ./sample-addon
     ln -s ../../sample-addon ./sample-addon
